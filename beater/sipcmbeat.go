// Copyright 2019-2020 Intuitive Labs GmbH. All rights reserved.
//
// Use of this source code is governed by a source-available license
// that can be found in the INTUITIVE_LABS-LICENSE.txt file in the
// root of the source tree.

package beater

import (
	"encoding/hex"
	"fmt"
	"strconv"
	//	"runtime/pprof"
	"crypto"
	"crypto/subtle"
	"net"
	"reflect"
	"strings"
	"sync"
	"time"
	"unsafe"

	"github.com/elastic/beats/v7/libbeat/beat"
	"github.com/elastic/beats/v7/libbeat/common"
	"github.com/elastic/beats/v7/libbeat/logp"

	"github.com/pkg/errors"

	"github.com/intuitivelabs/anonymization"
	"github.com/intuitivelabs/calltr"
	"github.com/intuitivelabs/counters"
	"github.com/intuitivelabs/sipcallmon"
	"github.com/intuitivelabs/sipsp"
	"github.com/intuitivelabs/slog"
	//	"github.com/intuitivelabs/timestamp"
)

// FormatFlags defines event structure or field encoding flags.
type FormatFlags uint16

const FormatNoneF FormatFlags = iota

// rest of the flags starting from 1
const (
	FormatCltIPencF = (FormatFlags)(1) << iota
	FormatSrvIPencF
	FormatCallIDencF
	FormatURIencF
	FormatReasonAencF    // reason attr. is enc
	FormatCountryISOencF // country iso is enc
	FormatCityIDencF     // city id is enc
<<<<<<< HEAD
	FormatUAencF         // user-agent is enc
=======
	FormatIpcipherF      // ipcipher is used
>>>>>>> b2915462
)

type statCounters struct {
	EvPub       counters.Handle
	EvStats     counters.Handle
	EvSkipped   counters.Handle
	EvBusy      counters.Handle
	EvInvalid   counters.Handle
	EvNilTotal  counters.Handle
	EvNilConsec counters.Handle
	EvSigs      counters.Handle
	EvTrunc     counters.Handle
	EvPreDrop   counters.Handle
	EvErr       counters.Handle
	EvCallIDErr counters.Handle
	EvEInfoErr  counters.Handle
	EvAttrErr   [calltr.AttrLast]counters.Handle // error adding field/attr
	EvMaxQ      counters.Handle
}

type ackCounters struct {
	EvPubAdd        counters.Handle
	EvPubDropFilter counters.Handle
	EvPubAck        counters.Handle
	EvBatchAck      counters.Handle
}

type publishCounters struct {
	EvPubOk       counters.Handle
	EvPubFiltered counters.Handle
	EvPubDropped  counters.Handle
}

// "local" log, default options (pre-config)
var Log slog.Log = slog.New(slog.LERR, slog.LbackTraceS|slog.LlocInfoS,
	slog.LStdErr)

// returns a list of all struct tags.
// if no tag is found, the field name will be returned.
// sub-structs tags will be of the form parent.child.tag1
func getStructTags(t reflect.Type) []string {
	if t.Kind() != reflect.Struct {
		return nil
	}
	lst := make([]string, 0, 48)
	for i := 0; i < t.NumField(); i++ {
		f := t.Field(i)
		tag := f.Tag.Get("config")
		if len(tag) == 0 {
			tag = f.Name
		}
		lst = append(lst, tag)
		if f.Type.Kind() == reflect.Struct {
			chldTags := getStructTags(f.Type)
			for _, subtag := range chldTags {
				lst = append(lst, tag+"."+subtag)
			}
		}
	}
	return lst
}

// check if all the options loaded from the configuration correspond
// to defined config option.
// Returns the first unknown option or "" if all are defined.
func unknownCfgOption(cfg *common.Config, c *sipcallmon.Config) string {
	for _, ign := range c.CfgIgnUnknown {
		if strings.EqualFold(ign, "all") {
			return ""
		}
	}
	cfgFlds := cfg.GetFields()
	defFlds := getStructTags(reflect.TypeOf((*sipcallmon.Config)(nil)).Elem())

cfg_val_chk:
	for _, o := range cfgFlds {
		for _, d := range defFlds {
			if o == d {
				// found
				continue cfg_val_chk
			}
		}
		for _, ign := range c.CfgIgnUnknown {
			if o == ign {
				// found, safe to ignore
				continue cfg_val_chk
			}
		}
		return o
	}
	return ""
}

// implements beat.ACKer interface, used for counting publish ACK stats
type acker struct {
	// some counters
	stats counters.Group
	cnts  ackCounters
}

// AddEvent is part of beat.ACKer interface: called after the processors
// have handled the event (before output). If the event was dropped by
// a processor, `published` will be set to _false_ (contrary to the docs)
func (a acker) AddEvent(event beat.Event, published bool) {
	if published {
		a.stats.Inc(a.cnts.EvPubAdd)
	} else {
		a.stats.Inc(a.cnts.EvPubDropFilter)
	}
}

// ACKEvents is part of beat.ACKer interface: number of ACKed events from
// the output and the pipeline.
// (total events - processor dropped events?)
func (a acker) ACKEvents(n int) {
	a.stats.Add(a.cnts.EvPubAck, counters.Val(n))
	a.stats.Set(a.cnts.EvBatchAck, counters.Val(n))
}

// Close is part of beat.ACKer interface: informs that the client used to
// publish _to_ the pipeline has been closed (in our case sipcmbeat?)
func (a acker) Close() {
}

// implements beat.ClientEventer interface, used for various event publish
// stats (some of them are very similar fo the ones from acker)
type eventer struct {
	// some counters
	stats counters.Group
	cnts  publishCounters
}

// Closing implements the  beat.ClientEventer interface:
// indicates the client is being shutdown next
func (p eventer) Closing() {
}

// Closed implements the  beat.ClientEventer interface:
// indicates the client the client being fully shutdown
func (p eventer) Closed() {
}

// Published implements the  beat.ClientEventer interface:
// event has been successfully forwarded to the publisher pipeline
func (p eventer) Published() {
	p.stats.Inc(p.cnts.EvPubOk)
}

// FilteredOut implements the  beat.ClientEventer interface:
// event has been filtered out/dropped by processors
func (p eventer) FilteredOut(beat.Event) {
	p.stats.Inc(p.cnts.EvPubFiltered)
}

// DroppedOnPublish implements the  beat.ClientEventer interface:
// event has been dropped, while waiting for the queue
func (p eventer) DroppedOnPublish(beat.Event) {
	p.stats.Inc(p.cnts.EvPubDropped)
}

// Sipcmbeat configuration.
type Sipcmbeat struct {
	done   chan struct{}
	newEv  chan struct{}        // new events are signalled here
	evIdx  sipcallmon.EvRingIdx // curent position in the ring
	evRing *sipcallmon.EvRing
	wg     *sync.WaitGroup

	pStatsInfo publishStatsInfo // stats event publish internal stuff

	Config    sipcallmon.Config
	ipcipher  *anonymization.Ipcipher
	validator anonymization.Validator
	client    beat.Client
	// stats
	stats   counters.Group
	cnts    statCounters
	ackCnts ackCounters
	pubCnts publishCounters
	// geoip
	geoipStats   geoipDbStats
	geoipCnts    geoipCounters
	geoipChgLock sync.Mutex // lock held when updating or getting geoipH
	geoipH       *GeoIPdbHandle
	// version info
	BaseVer string
	LongVer string
	CommitH string
	BuildT  string
}

/*
func dbg_fileno() uintptr {
	file, _ := os.Open("/dev/zero")
	fd := file.Fd()
	file.Close()
	return fd
}
*/
func (bt *Sipcmbeat) initCounters() error {
	cntDefs := [...]counters.Def{
		{&bt.cnts.EvPub, 0, nil, nil, "published",
			"total events attempted to be published" +
				" (see also published_ack)"},
		{&bt.cnts.EvStats, 0, nil, nil, "stats",
			"statistics events attempted to be published" +
				" (part of \"published\")"},
		{&bt.cnts.EvSkipped, 0, nil, nil, "skipped",
			"events skipped due to slow output"},
		{&bt.cnts.EvBusy, 0, nil, nil, "busy",
			"busy event entries"},
		{&bt.cnts.EvInvalid, 0, nil, nil, "invalid",
			"invalid events entries, skipped"},
		{&bt.cnts.EvNilTotal, 0, nil, nil, "nil_total",
			"empty events received (debugging)"},
		{&bt.cnts.EvNilConsec, counters.CntMaxF, nil, nil, "nil_crt",
			"empty events received consecutively (debugging)"},
		{&bt.cnts.EvSigs, 0, nil, nil, "signals",
			"new events signals received"},
		{&bt.cnts.EvTrunc, 0, nil, nil, "truncated",
			"truncated event"},
		{&bt.cnts.EvMaxQ, 0, nil, nil, "max_queued",
			"maximum number of queued events"},
		// acker based counters
		{&bt.ackCnts.EvPubAdd, 0, nil, nil, "publish_add",
			"events queued for transport/client publish"},
		{&bt.ackCnts.EvPubDropFilter, 0, nil, nil, "publish_filtered",
			"events filtered out by the output pipeline processors"},
		{&bt.ackCnts.EvPubAck, 0, nil, nil, "publish_ack",
			"events published and acknowledged"},
		{&bt.pubCnts.EvPubOk, 0, nil, nil, "publish_ok",
			"events published ok (should be equivalent to publish_ack)"},
		{&bt.ackCnts.EvBatchAck, counters.CntMaxF, nil, nil, "batch_acks",
			"event acks received in a batch (debugging)"},
		{&bt.pubCnts.EvPubFiltered, 0, nil, nil, "publish_filtered2",
			"events filtered out by the output pipeline processors" +
				" (debugging)"},
		{&bt.pubCnts.EvPubDropped, 0, nil, nil, "publish_dropped",
			"events dropped waiting to be sent"},
		// drop & error counters
		{&bt.cnts.EvPreDrop, 0, nil, nil, "pre_drop",
			"events dropped before attempting to publish them (blst a.s.o)"},
		{&bt.cnts.EvErr, 0, nil, nil, "error",
			"critical error preparing to send event, event dropped"},
		{&bt.cnts.EvCallIDErr, 0, nil, nil, "err_callid",
			"error adding the sip.call_id field to the event"},
		{&bt.cnts.EvEInfoErr, 0, nil, nil, "err_einfo",
			"error adding the err_info field to the event"},
	}
	bt.stats.Init("events", nil, len(cntDefs)+len(bt.cnts.EvAttrErr))
	if !bt.stats.RegisterDefs(cntDefs[:]) {
		return errors.New("initCounters: failed to register stat counters")
	}
	// register the counters for EvAttrErr (error adding attr to ev. field)
	for i := 0; i < len(bt.cnts.EvAttrErr); i++ {
		aName := calltr.CallAttrIdx(i).String()
		cName := "err_" + strings.ReplaceAll(aName, ".", "_")
		_, ok := bt.stats.RegisterDef(
			&counters.Def{&bt.cnts.EvAttrErr[i], 0, nil, nil,
				cName,
				"error adding the " + aName + " field/attr to the event"})
		if !ok {
			return fmt.Errorf("failed to register stat counter %q", cName)
		}
	}
	return bt.initGeoIPcounters()
}

// lookup key into the keystore and return the associated value or error
func keystoreVal(b *beat.Beat, key string) (string, error) {
	ks := b.Keystore
	if ks == nil {
		return "", errors.New("keystoreVal: un-intialized keystore")
	}
	ss, err := ks.Retrieve(key)
	if err != nil {
		return "", errors.WithMessage(err,
			"keystoreVal: failed to retrieve keystore key "+key)
	}
	secret, err := ss.Get()
	if err != nil {
		return "", errors.WithMessage(err,
			"keystoreVal:  failed to get secure string")
	}
	return string(secret), nil
}

func (bt *Sipcmbeat) initEncryption(b *beat.Beat) error {
	var encKey [anonymization.EncryptionKeyLen]byte
	var authKey [anonymization.AuthenticationKeyLen]byte
	const ksPrefix = "keystore:"

	salt := bt.Config.EncryptionValSalt
	if len(salt) == 0 {
		return errors.New("initEncryption: \"encryption_salt\" for" +
			" password validation is missing")
	} else if len(salt) >= len(ksPrefix) && strings.HasPrefix(salt, ksPrefix) {
		// starts with the keystore prefix -> look for the salt in the
		// keystore
		var err error
		ksSalt := salt[len(ksPrefix):]
		if salt, err = keystoreVal(b, ksSalt); err != nil {
			return errors.WithMessage(err, "initEncryption: salt")
		}
	}
	if len(bt.Config.EncryptionPassphrase) > 0 {
		// generate encryption key from passphrase
		pass := bt.Config.EncryptionPassphrase
		if len(pass) >= len(ksPrefix) && strings.HasPrefix(pass, ksPrefix) {
			// starts with the keystore prefix -> look for the pass in the
			// keystore
			var err error
			ksKey := pass[len(ksPrefix):]
			if pass, err = keystoreVal(b, ksKey); err != nil {
				return errors.WithMessage(err, "initEncryption: passphrase")
			}
		}
		anonymization.GenerateKeyFromPassphraseAndCopy(pass,
			anonymization.EncryptionKeyLen, encKey[:])
	} else {
		cfgKey := bt.Config.EncryptionKey
		if len(cfgKey) >= len(ksPrefix) && strings.HasPrefix(cfgKey, ksPrefix) {
			// starts with the keystore prefix -> look for the key in the
			// keystore
			var err error
			ksKey := cfgKey[len(ksPrefix):]
			if cfgKey, err = keystoreVal(b, ksKey); err != nil {
				return errors.WithMessage(err, "initEncryption: key")
			}
		}
		// copy the configured key into the one used during realtime processing
		if decoded, err := hex.DecodeString(cfgKey); err != nil {
			return err
		} else {
			subtle.ConstantTimeCopy(1, encKey[:], decoded)
		}
	}

	// generate authentication (HMAC) key from encryption key
	anonymization.GenerateKeyFromBytesAndCopy(encKey[:], anonymization.AuthenticationKeyLen, authKey[:])
	// validation code is the first 5 bytes of HMAC(SHA256) of random nonce; each thread needs its own validator!
	if validator, err := anonymization.NewKeyValidator(crypto.SHA256, authKey[:],
		5 /*length*/, salt, anonymization.NonceNone, false /*withNonce*/, true /*pre-allocated HMAC*/); err != nil {
		return err
	} else {
		bt.validator = validator
	}

	if ipcipher, err := anonymization.NewCipher(encKey[:]); err != nil {
		return err
	} else {
		bt.ipcipher = ipcipher.(*anonymization.Ipcipher)
	}

	// initialize the IP Prefix-preserving anonymization
	_ = anonymization.NewPanIPv4(encKey[:])

	// initialize the URI CBC based encryption
	anonymization.InitUriKeysFromMasterKey(encKey[:])
	_ = anonymization.NewUriCBC(anonymization.GetUriKeys())

	// initialize the Call-ID CBC based encryption
	anonymization.InitCallIdKeysFromMasterKey(encKey[:])
	_ = anonymization.NewCallIdCBC(anonymization.GetCallIdKeys())

	return nil
}

// New creates an instance of sipcmbeat.
func New(b *beat.Beat, cfg *common.Config) (beat.Beater, error) {
	c := sipcallmon.GetDefaultCfg()
	if c.MaxBlockedTo > 5*time.Second {
		c.MaxBlockedTo = 5 * time.Second // lower timeout to see Stop() sooner
	}
	if cfg != nil {
		if err := cfg.Unpack(&c); err != nil {
			return nil, fmt.Errorf("Error reading config file: %v", err)
		}
	}
	if err := sipcallmon.CfgFix(&c); err != nil && cfg != nil {
		return nil, fmt.Errorf("Invalid Config: error fixing: %v", err)
	}
	if err := sipcallmon.CfgCheck(&c); err != nil && cfg != nil {
		return nil, fmt.Errorf("Invalid Config: %v", err)
	}

	if o := unknownCfgOption(cfg, &c); o != "" {
		return nil, fmt.Errorf("Unknown config option: %q", o)
	}

	bt := &Sipcmbeat{
		done:    make(chan struct{}),
		newEv:   make(chan struct{}, 512),
		Config:  c,
		wg:      &sync.WaitGroup{},
		BaseVer: CanonVersion(),
		LongVer: CrtVersion(),
		CommitH: CommitId(),
		BuildT:  BuildTime(),
	}

	// init sipcmbeat logging
	slog.Init(&Log, slog.LogLevel(c.LogLev), slog.LogOptions(c.LogOpt),
		slog.LStdErr)

	if err := sipcallmon.Init(&bt.Config); err != nil {
		return nil, fmt.Errorf("sipcallmon: %v", err)
	}
	bt.evRing = &sipcallmon.EventsRing
	bt.evRing.SetEvSignal(bt.newEv)
	if bt.Config.UseAnonymization() {
		if err := bt.initEncryption(b); err != nil {
			return nil, fmt.Errorf("Invalid configuration for encryption: %v", err)
		}
	}
	if err := bt.initCounters(); err != nil {
		return nil, errors.WithMessage(err, "sipcmbeat.New")
	}

	if bt.Config.GeoIPdb != "" {
		if err := bt.openGeoIPh(bt.Config.GeoIPdb); err != nil {
			return nil, fmt.Errorf("failed to open geoip db %q: %w\n",
				bt.Config.GeoIPdb, err)
		}
	}
	return bt, nil
}

// Run starts sipcmbeat.
func (bt *Sipcmbeat) Run(b *beat.Beat) error {
	logp.Info("sipcmbeat is running! Hit CTRL-C to stop it.")

	var err error

	// init ack "callback interface"
	ackH := acker{
		stats: bt.stats, // same counter group
		cnts:  bt.ackCnts,
	}
	pubEventsH := eventer{
		stats: bt.stats, // same counter group
		cnts:  bt.pubCnts,
	}

	// beats config for creating the pipelin
	clientCfg := beat.ClientConfig{
		// possible values: DefaultGuarantees, OutputChooses,
		// GuaranteedSend, DropIfFull
		PublishMode: beat.GuaranteedSend, // retry unitl ACK
		// WaitClose: max duration to wait for an ACK (req. some ACK cfg opt)
		ACKHandler: ackH,
		Events:     pubEventsH,
	}
	bt.client, err = b.Publisher.ConnectWith(clientCfg)
	if err != nil {
		return err
	}
	//f, err := os.Create("cpuprofile")
	//pprof.StartCPUProfile(f)
	bt.wg.Add(1)
	bt.initStatsGrps()
	if bt.pStatsInfo.statsTick > 0 {
		bt.pStatsInfo.statsT = time.NewTicker(bt.pStatsInfo.statsTick)
	} else {
		// init with null channel (== disabled)
		bt.pStatsInfo.statsT = &time.Ticker{}
	}
	go bt.consumeEv()
	err = sipcallmon.Run(&bt.Config)
	if err != nil {
		return err
	}
	//pprof.StopCPUProfile()
	return nil
}

// Stop stops sipcmbeat.
func (bt *Sipcmbeat) Stop() {

	sipcallmon.Stop()
	if bt.client != nil {
		bt.client.Close()
		bt.client = nil
	}
	close(bt.done)
	if bt.pStatsInfo.statsT != nil && bt.pStatsInfo.statsT.C != nil {
		bt.pStatsInfo.statsT.Stop()
	}
	if bt.wg != nil {
		bt.wg.Wait()
		bt.wg = nil
	}
	bt.evRing.CloseEvSignal() // safe, since sipcallmon is already stopped
}

func (bt *Sipcmbeat) consumeEv() {
	defer bt.wg.Done()
	geoipHandle := bt.getGeoIPh()
waitsig:
	for {
		select {
		case <-bt.done:
			return
		case <-bt.newEv:
			bt.stats.Inc(bt.cnts.EvSigs)
			last := bt.evRing.LastIdx()
			bt.stats.Max(bt.cnts.EvMaxQ, counters.Val(last-bt.evIdx))
			for bt.evIdx != last {
				ev, nxtIdx, err := bt.evRing.Get(bt.evIdx)
				if ev != nil {
					// update geoip handle (if needed)
					geoipHandle = bt.updateGeoIPh(geoipHandle)
					bt.publishEv(geoipHandle, ev)
					bt.evRing.Put(bt.evIdx)
					if bt.stats.Get(bt.cnts.EvNilConsec) != 0 {
						if Log.INFOon() {
							Log.INFO("recovered from NIL ev[%d]:"+
								" %p (last %d:%d) - %d cycles\n",
								bt.evIdx, ev, last, bt.evRing.LastIdx(),
								bt.stats.Get(bt.cnts.EvNilConsec))
						}
					}
					bt.stats.Set(bt.cnts.EvNilConsec, 0)
					bt.evIdx = nxtIdx
				} else {
					bt.stats.Inc(bt.cnts.EvNilTotal)
					if bt.stats.Inc(bt.cnts.EvNilConsec) == 1 {
						if Log.INFOon() {
							Log.INFO("GOT NIL ev[%d]:"+
								" %p err %d (last %d:%d)\n",
								bt.evIdx, ev, err, last, bt.evRing.LastIdx())
						}
					}
					switch err {
					case sipcallmon.ErrBusy:
						// busy (written on), wait for it (next signal)
						bt.stats.Inc(bt.cnts.EvBusy)
						continue waitsig
					case sipcallmon.ErrOutOfRangeLow:
						skipped := nxtIdx - bt.evIdx
						if Log.DBGon() {
							Log.DBG("missed %d events (%d:%d:%d)\n",
								skipped, bt.evIdx, last, bt.evRing.LastIdx())
						}
						bt.stats.Add(bt.cnts.EvSkipped, counters.Val(skipped))
					case sipcallmon.ErrOutOfRangeHigh:
						Log.ERR("ouf of range high: (%d:%d:%d, nxt: %d)\n",
							bt.evIdx, last, bt.evRing.LastIdx(), nxtIdx)
					case sipcallmon.ErrLast:
						Log.ERR("ring end: (%d:%d:%d, nxt: %d)\n",
							bt.evIdx, last, bt.evRing.LastIdx(), nxtIdx)
					case sipcallmon.ErrInvalid:
						// just ignore it
						bt.stats.Inc(bt.cnts.EvInvalid)
					default:
						Log.BUG("error %d not handled (%d:%d/%d, nxt: %d)\n",
							err, bt.evIdx, last, bt.evRing.LastIdx(), nxtIdx)
					}
					if (bt.evIdx + 1) != nxtIdx {
						// skipped some indexes, make sure last is updated
						// (in case nxtIdx point past the original "last")
						// Note:  could be moved to the above error checks
						//        for ErrOutOfRangeHigh and ErrLast
						last = bt.evRing.LastIdx()
					}
					bt.evIdx = nxtIdx
				}
			}
		case ts, ok := <-bt.pStatsInfo.statsT.C:
			if ok {
				bt.publishCounters(ts, bt.pStatsInfo.statsTick/1000)
			}
		}
	}
}

//quick hack to avoid copying
func str(b []byte) (s string) {
	s = *(*string)(unsafe.Pointer(&b))
	return
}

// break dot separated label into multiple maps keys
// e.g.: sip.call_id => m[sip][call_id] = ...
func addFields(m common.MapStr, label string, val interface{}) bool {
	keys := strings.Split(label, ".")
	i := 0
	for ; i < len(keys)-1; i++ {
		if n, ok := m[keys[i]]; ok {
			if t, ok := n.(common.MapStr); ok {
				m = t
			} else {
				return false
			}
		} else {
			n := make(common.MapStr)
			m[keys[i]] = n
			m = n
		}
	}
	m[keys[i]] = val
	return true
}

// allocates a buffer which can be used for anonymizing sip header fields
func newAnonymizationBuf(l int) []byte {
	if l < 32 {
		l = 32
	}
	return make([]byte, 3*l)
}

func (bt *Sipcmbeat) getCallID(dst, src []byte, callID sipsp.PField, encFlags *FormatFlags) ([]byte, error) {
	if bt.Config.UseCallIDAnonymization() && (len(src) > 0) {
		// anonymize Call-ID
		//anonymization.DbgOn()
		ac := anonymization.AnonymPField{
			PField: callID,
		}
		if err := ac.Anonymize(dst, src); err != nil {
			return nil, fmt.Errorf("Call-ID field processing error: %w", err)
		}
		if encFlags != nil {
			*encFlags |= FormatCallIDencF
		}
		return ac.PField.Get(dst), nil
	}
	// pass through
	return callID.Get(src), nil
}

// getEncContent returns the passed header content encrypted, if any
// anonymization/encryption is enabled.
// dst is a storage buffer for the encrypted result, in which the
// returned slice will point in the ecrypted case, src is the source
// buffer and content is a PField pointing inside src with the part to
// encrypt/process.
// It returns the processed content (encrypted or raw), a flag set to true
// if it was encrypted and an error (nil on success).
func (bt *Sipcmbeat) getEncContent(
	dst, src []byte,
	content sipsp.PField) ([]byte, bool, error) {

	if bt.Config.UseAnonymization() && (len(src) > 0) {
		// anonymize src, the same way as Call-ID
		ac := anonymization.AnonymPField{
			PField: content,
		}
		if err := ac.Anonymize(dst, src); err != nil {
			return nil, false,
				fmt.Errorf("field content processing error: %w", err)
		}
		// ac.Anonymize above will change ac.PField to point to the enc
		// version
		return ac.PField.Get(dst), true, nil
	}
	// pass through
	return content.Get(src), false, nil
}

func (bt *Sipcmbeat) getURI(attr calltr.CallAttrIdx, dst, src []byte,
	encFlags *FormatFlags) ([]byte, error) {
	if bt.Config.UseURIAnonymization() {
		if attr == calltr.AttrContact && len(src) == 1 && src[0] == '*' {
			// Contact: *  -> leave it unencrypte
			// pass through
			return src[:], nil
		}
		// anonymize URI
		var uri sipsp.PsipURI
		if err, _ := sipsp.ParseURI(src, &uri); err != 0 {
			return nil, err
		}
		//anonymization.DbgOn()
		au := anonymization.AnonymURI(uri)
		if err := au.Anonymize(dst, src, true); err != nil {
			return nil, err
		}
		if encFlags != nil {
			*encFlags |= FormatURIencF
		}
		return (*sipsp.PsipURI)(&au).Flat(dst), nil
	}
	// pass through
	return src[:], nil
}

// return event source ip (possibly encrypted) and sets encFlags
func (bt *Sipcmbeat) getSrcIP(ed *calltr.EventData, encFlags *FormatFlags) net.IP {
	if bt.Config.UseIPAnonymization() {
		c := make([]byte, len(ed.Src))
		if encFlags != nil {
			*encFlags |= FormatCltIPencF
		}
		if bt.Config.UseIpcipher() || ed.Src.To4() == nil {
			bt.ipcipher.Encrypt(c, ed.Src)
			if encFlags != nil {
				*encFlags |= FormatIpcipherF
			}
		} else {
			anonymization.GetPan4().Encrypt(c, ed.Src)
		}
		return net.IP(c[:])
	}
	return ed.Src
}

// return event destination ip (possibly encrypted) and sets encFlags
func (bt *Sipcmbeat) getDstIP(ed *calltr.EventData, encFlags *FormatFlags) net.IP {
	if bt.Config.UseIPAnonymization() {
		c := make([]byte, len(ed.Dst))
		if encFlags != nil {
			*encFlags |= FormatSrvIPencF
		}
		if bt.Config.UseIpcipher() || ed.Dst.To4() == nil {
			bt.ipcipher.Encrypt(c, ed.Dst)
			if encFlags != nil {
				*encFlags |= FormatIpcipherF
			}
		} else {
			anonymization.GetPan4().Encrypt(c, ed.Dst)
		}
		return net.IP(c[:])
	}
	return ed.Dst
}

func (bt *Sipcmbeat) publishEv(geoipH *GeoIPdbHandle, srcEv *calltr.EventData) {
	if bt.client == nil { // dev null
		return
	}
	if srcEv.Truncated {
		bt.stats.Inc(bt.cnts.EvTrunc)
	}
	// It looks like even.Publish() does not copy all the strings passed to it
	// and returns before consuming/building the message => all the strings
	// will point to a buffer that will be reused...
	//We copy here the event data, just in case.

	var ed calltr.EventData
	ed.Init(make([]byte, srcEv.Used)) // alloc a new buffer
	if !ed.Copy(srcEv) {
		Log.ERR("event copy failed (%d bytes)...\n", srcEv.Used)
		bt.stats.Inc(bt.cnts.EvErr)
		return
	}

	event := beat.Event{
		Timestamp: time.Now(),
		Fields: common.MapStr{
			//"type":    b.Info.Name,
			"type": ed.Type.String(),
			//		"sip.call_id": str(ed.CallID.Get(ed.Buf)),
		},
	}
	var encFlags FormatFlags

	var callIDBuf []byte
	if bt.Config.UseCallIDAnonymization() {
		callIDBuf = newAnonymizationBuf(len(ed.CallID.Get(ed.Buf)))
	}
	callID, err := bt.getCallID(callIDBuf, ed.Buf, ed.CallID, &encFlags)
	if err != nil {
		logp.Err("failed to add sip.call_id to Fields: %s\n",
			err.Error())
		bt.stats.Inc(bt.cnts.EvCallIDErr)
	} else {
		addFields(event.Fields, "sip.call_id", str(callID))
	}
add_attrs:
	for i := 0; i < len(ed.Attrs); i++ {
		if !ed.Attrs[i].Empty() {
			switch calltr.CallAttrIdx(i) {
			case calltr.AttrToURI, calltr.AttrFromURI, calltr.AttrContact,
				calltr.AttrRURI, calltr.AttrPAI1, calltr.AttrPAI2:
				var (
					uriBuf []byte
					err    error
				)
				uri := ed.Attrs[i].Get(ed.Buf)
				if bt.Config.UseURIAnonymization() {
					uriBuf = newAnonymizationBuf(len(uri))
					if uri, err = bt.getURI(calltr.CallAttrIdx(i),
						uriBuf, uri, &encFlags); err != nil {
						// reuse EvAttrErr counter for URI enc. errs:
						bt.stats.Inc(bt.cnts.EvAttrErr[i])
						// obey configured event type blacklist
						if sipcallmon.EventsRing.Blacklisted(calltr.EvParseErr) {
							// TODO: counter? normally
							//      sipcallmon.evrStats.Inc(evrCnts.blstType)
							// drop counter
							bt.stats.Inc(bt.cnts.EvPreDrop)
							return
						}
						// force a parse-error event
						// overwrite event type
						event.Fields["type"] = calltr.EvParseErr.String()
						// create an error reason
						const maxURIlen = 60
						errR := make([]byte, 0, 256)
						errR = append(errR, "URI ERROR for "...)
						errR = append(errR,
							calltr.CallAttrIdx(i).String()...)
						errR = append(errR, " \""...)
						val := ed.Attrs[i].Get(ed.Buf)
						if len(val) > maxURIlen {
							errR = append(errR, val[:maxURIlen]...)
							errR = append(errR, "..."...)
						} else {
							errR = append(errR, val...)
						}
						errR = append(errR, "\" : "...)
						errR = append(errR, err.Error()...)
						// add (or overwrite) the reason, always encrypted
						//  (because here we are in enc. mode and we add
						//   the bad uri to it)
						ok := bt.evAddEncBField(event,
							"err_info", errR,
							true, // always enc.
							FormatReasonAencF, &encFlags)
						if !ok {
							logp.Err("failed to add enc. err_info to Fields\n")
							bt.stats.Inc(bt.cnts.EvEInfoErr)
						}
						/*
							logp.Err("failed to add %q to Fields: %s for %q\n",
								calltr.CallAttrIdx(i).String(), err.Error(),
								ed.Attrs[i].Get(ed.Buf))
								// skip
								continue
						*/
						// stop here, don't try adding more attrs
						break add_attrs
					}
				}
				ok := addFields(event.Fields, calltr.CallAttrIdx(i).String(),
					str(uri))
				if !ok {
					logp.Err("failed to add %q : %q to Fields\n",
						calltr.CallAttrIdx(i).String(), uri)
					bt.stats.Inc(bt.cnts.EvAttrErr[i])
				}
			case calltr.AttrUA, calltr.AttrUAS:
				if !bt.evAddEncBField(event,
					calltr.CallAttrIdx(i).String(),
					ed.Attrs[i].Get(ed.Buf),
					bt.Config.UseUAAnonymization(), FormatUAencF, &encFlags) {
					// TODO:  new counter for EncField failure &
					//        for failing to add filed
					//        (EvErr should be used only for failing to add
					//         the whole event)
					bt.stats.Inc(bt.cnts.EvAttrErr[i])
					continue // skip over this attr
				}
			case calltr.AttrReason:
				if ed.Type == calltr.EvParseErr {
					var reasonBuf []byte
					if bt.Config.UseAnonymization() {
						reasonBuf =
							newAnonymizationBuf(len(ed.Attrs[i].Get(ed.Buf)))
					}
					reason, isEnc, err :=
						bt.getEncContent(reasonBuf, ed.Buf, ed.Attrs[i])
					if err != nil {
						logp.Err("failed to add parse-error %q to Fields: %s"+
							" for %q\n",
							calltr.CallAttrIdx(i).String(), err.Error(),
							ed.Attrs[i].Get(ed.Buf))
						bt.stats.Inc(bt.cnts.EvAttrErr[i])
						continue
					}
					if isEnc {
						encFlags |= FormatReasonAencF
					}
					ok := addFields(event.Fields, "err_info", str(reason))
					if !ok {
						logp.Err("failed to add err_info : %q to Fields\n",
							reason)
						bt.stats.Inc(bt.cnts.EvEInfoErr)
					}
					// added, skip
					break
				}
				fallthrough
			default:
				ok := addFields(event.Fields, calltr.CallAttrIdx(i).String(),
					str(ed.Attrs[i].Get(ed.Buf)))
				if !ok {
					logp.Err("failed to add %q to Fields\n",
						calltr.CallAttrIdx(i).String())
					bt.stats.Inc(bt.cnts.EvAttrErr[i])
				}
				//	event.Fields[calltr.CallAttrIdx(i).String()] =
				//		str(ed.Attrs[i].Get(ed.Buf))
			}
		}
	}
	// some fields are added only to some events: handle this below
	switch ed.Type {
	case calltr.EvCallEnd:
		// add duration only on events that make sense, and only
		// if call-start is known. Use seconds.
		if !ed.FinReplTS.IsZero() {
			// (otherwise the current monitoring part will get confused)
			addFields(event.Fields, "event.duration",
				ed.TS.Sub(ed.FinReplTS)/time.Second)
		} else {
			// add a min_length field containing the minimum call duration^
			addFields(event.Fields, "event.min_length",
				ed.TS.SubTime(sipcallmon.StartTS)/time.Second)
		}
		if ed.CFlags&calltr.CFForcedTimeout != 0 {
			addFields(event.Fields, "sip.originator", "timeout-terminated")
		} else if ed.CFlags&calltr.CFCalleeTerminated != 0 {
			addFields(event.Fields, "sip.originator", "callee-terminated")
		} else {
			addFields(event.Fields, "sip.originator", "caller-terminated")
		}
		fallthrough // continue with common fileds for call-start & attempt
	case calltr.EvCallStart, calltr.EvCallAttempt:
		// hack for using different event field name for call-end last resp.
		if ed.Type == calltr.EvCallEnd {
			if ed.ReplStatus == 0 {
				// created by a BYE, no INVITE seen (no call-start)
				addFields(event.Fields, "sip.unmatched_invite", true)
			} else {
				// for CallEnd we do not add sip.response.status
				addFields(event.Fields, "sip.response.last", ed.ReplStatus)
			}
		} else {
			// last response for call-start or call-attempt
			addFields(event.Fields, "sip.response.status", ed.ReplStatus)
		}
		// post dial delay, time between request and 18x
		pdd := time.Duration(0)
		if !ed.EarlyDlgTS.IsZero() {
			pdd = ed.EarlyDlgTS.Sub(ed.CreatedTS)
		}
		// ring time: delay between 18x and final response
		rt := time.Duration(0)
		if !ed.FinReplTS.IsZero() {
			if !ed.EarlyDlgTS.IsZero() {
				rt = ed.FinReplTS.Sub(ed.EarlyDlgTS)
			} else {
				// no 18x =>  0 ring time and pdd = final repl time
				pdd = ed.FinReplTS.Sub(ed.CreatedTS)
			}
		}
		addFields(event.Fields, "sip.pdd", pdd/time.Millisecond)
		addFields(event.Fields, "sip.ring_time", rt/time.Millisecond)
		// note: fr_delay == pdd+ring_time can also be computed from
		//       dbg.call_start - dbg.created

	case calltr.EvRegDel, calltr.EvRegExpired, calltr.EvSubDel:
		// add duration only on events that make sense, and only
		// if call-start is known. Use seconds.
		if !ed.FinReplTS.IsZero() {
			// (otherwise the current monitoring part will get confused)
			addFields(event.Fields, "event.lifetime",
				ed.TS.Sub(ed.FinReplTS)/time.Second)
		} else {
			// add a min_length field containing the minimum call duration^
			addFields(event.Fields, "event.min_lifetime",
				ed.TS.SubTime(sipcallmon.StartTS)/time.Second)
		}
		addFields(event.Fields, "sip.response.last", ed.ReplStatus)

	case calltr.EvRegNew, calltr.EvSubNew, calltr.EvAuthFailed:
		addFields(event.Fields, "sip.response.status", ed.ReplStatus)
		frd := time.Duration(0) // final reply delay, time till final reply
		if !ed.FinReplTS.IsZero() {
			frd = ed.FinReplTS.Sub(ed.CreatedTS)
		}
		addFields(event.Fields, "sip.fr_delay", frd/time.Millisecond)

	default:
		addFields(event.Fields, "sip.response.last", ed.ReplStatus)
	}

	addFields(event.Fields, "event.call_start", ed.FinReplTS)
	addFields(event.Fields, "client.transport", ed.ProtoF.ProtoName())
	addFields(event.Fields, "client.ip", bt.getSrcIP(&ed, &encFlags))
	addFields(event.Fields, "client.port", ed.SPort)
	addFields(event.Fields, "server.ip", bt.getDstIP(&ed, &encFlags))
	addFields(event.Fields, "server.port", ed.DPort)
	// rate
	addFields(event.Fields, "rate.exceeded", ed.Rate.ExCnt)
	addFields(event.Fields, "rate.ex_diff", ed.Rate.ExCntDiff)
	addFields(event.Fields, "rate.crt", ed.Rate.Rate)
	addFields(event.Fields, "rate.lim", ed.Rate.MaxR)
	// rate.period is stored in milliseconds (epoch_millis)
	addFields(event.Fields, "rate.period", ed.Rate.Intvl.Nanoseconds()/1000000)
	addFields(event.Fields, "rate.since", ed.Rate.T)
	addFields(event.Fields, "rate.key", ed.Type.String()+":"+
		bt.getSrcIP(&ed, &encFlags).String())

	// dbg
	addFields(event.Fields, "dbg.state", ed.State.String())
	addFields(event.Fields, "dbg.prev_state", ed.PrevState.String())
	addFields(event.Fields, "dbg.fromtag", str(ed.FromTag.Get(ed.Buf)))
	addFields(event.Fields, "dbg.totag", str(ed.ToTag.Get(ed.Buf)))
	addFields(event.Fields, "dbg.lastev", ed.LastEv.String())
	addFields(event.Fields, "dbg.evflags", ed.EvFlags.String())
	addFields(event.Fields, "dbg.evgen", ed.EvGen.String())
	addFields(event.Fields, "dbg.created", ed.CreatedTS)
	addFields(event.Fields, "dbg.call_start", ed.FinReplTS)
	addFields(event.Fields, "dbg.cseq", ed.CSeq)
	addFields(event.Fields, "dbg.rcseq", ed.RCSeq)
	addFields(event.Fields, "dbg.forked", ed.ForkedTS)
	addFields(event.Fields, "dbg.call_flags", ed.CFlags)
	addFields(event.Fields, "dbg.req_no", ed.Reqs)
	addFields(event.Fields, "dbg.repl_no", ed.Repls)
	addFields(event.Fields, "dbg.req_retr", ed.ReqsRetr)
	addFields(event.Fields, "dbg.repl_retr", ed.ReplsRetr)
	addFields(event.Fields, "dbg.last_method", ed.LastMethod)
	addFields(event.Fields, "dbg.last_status", ed.LastStatus)
	addFields(event.Fields, "dbg.msg_trace", ed.LastMsgs.String())

	// geoip info
	if bt.Config.GeoIPLookup {
		bt.addGeoIPinfo(geoipH, event, &ed, &encFlags)
	}

	// encrypted flags
	if encFlags != 0 {
		if bt.validator != nil {
			// the precomputed validation code cand be used as long nonce is NOT used
			addFields(event.Fields, "encrypt_flags", strconv.Itoa(int(encFlags)))
			addFields(event.Fields, "encrypt", bt.validator.Code())
		}
	} else {
		addFields(event.Fields, "encrypt_flags", "0")
	}

	// version fields
	bt.addVersionToEv(event)

	bt.client.Publish(event)
	bt.stats.Inc(bt.cnts.EvPub)
	//	logp.Info("Event sent")
}

func (bt *Sipcmbeat) addVersionToEv(event beat.Event) {
	addFields(event.Fields, "agent.version_long", bt.LongVer)
	addFields(event.Fields, "agent.version_base", bt.BaseVer)
	addFields(event.Fields, "agent.commit_hash", bt.CommitH)
	addFields(event.Fields, "agent.build_time", bt.BuildT)
}<|MERGE_RESOLUTION|>--- conflicted
+++ resolved
@@ -49,11 +49,8 @@
 	FormatReasonAencF    // reason attr. is enc
 	FormatCountryISOencF // country iso is enc
 	FormatCityIDencF     // city id is enc
-<<<<<<< HEAD
 	FormatUAencF         // user-agent is enc
-=======
 	FormatIpcipherF      // ipcipher is used
->>>>>>> b2915462
 )
 
 type statCounters struct {
