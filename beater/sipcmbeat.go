// Copyright 2019-2020 Intuitive Labs GmbH. All rights reserved.
//
// Use of this source code is governed by a source-available license
// that can be found in the INTUITIVE_LABS-LICENSE.txt file in the
// root of the source tree.

package beater

import (
	"encoding/hex"
	"fmt"
	//	"strconv"
	"os"
	//	"runtime/pprof"
<<<<<<< HEAD
	"reflect"
=======
	"crypto/subtle"
	"net"
>>>>>>> f129dd44
	"strings"
	"sync"
	"time"
	"unsafe"

	"github.com/elastic/beats/v7/libbeat/beat"
	"github.com/elastic/beats/v7/libbeat/common"
	"github.com/elastic/beats/v7/libbeat/logp"

	"github.com/intuitivelabs/anonymization"
	"github.com/intuitivelabs/calltr"
	"github.com/intuitivelabs/counters"
	"github.com/intuitivelabs/sipcallmon"
)

// FormatFlags defines event structure or field encoding flags.
type FormatFlags uint8

const FormatNoneF FormatFlags = iota

// rest of the flags starting from 1
const (
	FormatCltIPencF = (FormatFlags)(1) << iota
	FormatSrvIPencF
	FormatCallIDencF
	FormatURIencF
)

// stats
var stats counters.Group

var cntEvPub counters.Handle
var cntEvSkipped counters.Handle
var cntEvBusy counters.Handle
var cntEvInvalid counters.Handle
var cntEvNilTotal counters.Handle
var cntEvNilConsec counters.Handle
var cntEvSigs counters.Handle
var cntEvTrunc counters.Handle
var cntEvErr counters.Handle
var cntEvMaxQ counters.Handle

func init() {
	cntDefs := [...]counters.Def{
		{&cntEvPub, 0, nil, nil, "published",
			"events sent/published"},
		{&cntEvSkipped, 0, nil, nil, "skipped",
			"events skipped due to slow output"},
		{&cntEvBusy, 0, nil, nil, "busy",
			"busy event entries"},
		{&cntEvInvalid, 0, nil, nil, "invalid",
			"invalid events entries, skipped"},
		{&cntEvNilTotal, 0, nil, nil, "nil_total",
			"emtpy events received (debugging)"},
		{&cntEvNilConsec, counters.CntMaxF, nil, nil, "nil_crt",
			"emtpy events received consecutively (debugging)"},
		{&cntEvSigs, 0, nil, nil, "signals",
			"new events signals received"},
		{&cntEvTrunc, 0, nil, nil, "truncated",
			"truncated event"},
		{&cntEvErr, 0, nil, nil, "error",
			"error preparing to send event"},
		{&cntEvMaxQ, 0, nil, nil, "max_queued",
			"maximum number of queued events"},
	}
	stats.Init("events", nil, len(cntDefs))
	if !stats.RegisterDefs(cntDefs[:]) {
		panic("failed to register stat counters")
	}
}

// returns a list of all struct tags.
// if no tag is found, the field name will be returned.
// sub-structs tags will be of the form parent.child.tag1
func getStructTags(t reflect.Type) []string {
	if t.Kind() != reflect.Struct {
		return nil
	}
	lst := make([]string, 0, 48)
	for i := 0; i < t.NumField(); i++ {
		f := t.Field(i)
		tag := f.Tag.Get("config")
		if len(tag) == 0 {
			tag = f.Name
		}
		lst = append(lst, tag)
		if f.Type.Kind() == reflect.Struct {
			chldTags := getStructTags(f.Type)
			for _, subtag := range chldTags {
				lst = append(lst, tag+"."+subtag)
			}
		}
	}
	return lst
}

// check if all the options loaded from the configuration correspond
// to defined config option.
// Returns the first unknown option or "" if all are defined.
func unknownCfgOption(cfg *common.Config) string {
	cfgFlds := cfg.GetFields()
	defFlds := getStructTags(reflect.TypeOf((*sipcallmon.Config)(nil)).Elem())
	//fmt.Printf("DBG: loaded cfg fields(%d): %v\n", len(cfgFlds), cfgFlds)
	//fmt.Printf("DBG: defined cfg fields(%d): %v\n", len(defFlds), defFlds)

cfg_val_chk:
	for _, o := range cfgFlds {
		for _, d := range defFlds {
			if o == d {
				// found
				continue cfg_val_chk
			}
		}
		return o
	}
	return ""
}

// Sipcmbeat configuration.
type Sipcmbeat struct {
	done     chan struct{}
	newEv    chan struct{}        // new events are signalled here
	evIdx    sipcallmon.EvRingIdx // curent position in the ring
	evRing   *sipcallmon.EvRing
	wg       *sync.WaitGroup
	Config   sipcallmon.Config
	ipcipher *anonymization.Ipcipher
	client   beat.Client
}

/*
func dbg_fileno() uintptr {
	file, _ := os.Open("/dev/zero")
	fd := file.Fd()
	file.Close()
	return fd
}
*/

func (bt *Sipcmbeat) initEncryption() error {
	var key [16]byte

	if len(bt.Config.EncryptionPassphrase) > 0 {
		// generate encryption key from passphrase
		anonymization.GenerateKeyFromPassphraseAndCopy(bt.Config.EncryptionPassphrase, key[:])
	} else {
		// copy the configured key into the one used during realtime processing
		if decoded, err := hex.DecodeString(bt.Config.EncryptionKey); err != nil {
			return err
		} else {
			subtle.ConstantTimeCopy(1, key[:], decoded)
		}
	}

	if ipcipher, err := anonymization.NewCipher(key[:]); err != nil {
		return err
	} else {
		bt.ipcipher = ipcipher.(*anonymization.Ipcipher)
	}

	return nil
}

// New creates an instance of sipcmbeat.
func New(b *beat.Beat, cfg *common.Config) (beat.Beater, error) {
	c := sipcallmon.GetDefaultCfg()
	if c.MaxBlockedTo > 5*time.Second {
		c.MaxBlockedTo = 5 * time.Second // lower timeout to see Stop() sooner
	}
	if cfg != nil {
		if err := cfg.Unpack(&c); err != nil {
			return nil, fmt.Errorf("Error reading config file: %v", err)
		}
	}
	if err := sipcallmon.CfgCheck(&c); err != nil && cfg != nil {
		return nil, fmt.Errorf("Invalid Config: %v", err)
	}

	if o := unknownCfgOption(cfg); o != "" {
		return nil, fmt.Errorf("Unknown config option: %q", o)
	}

	bt := &Sipcmbeat{
		done:   make(chan struct{}),
		newEv:  make(chan struct{}, 512),
		Config: c,
		wg:     &sync.WaitGroup{},
	}

	if err := sipcallmon.Init(&bt.Config); err != nil {
		return nil, fmt.Errorf("sipcallmon: %v", err)
	}
	bt.evRing = &sipcallmon.EventsRing
	bt.evRing.SetEvSignal(bt.newEv)
<<<<<<< HEAD

=======
	if bt.Config.UseAnonymization() {
		if err := bt.initEncryption(); err != nil {
			return nil, fmt.Errorf("Invalid configuration for encryption: %v", err)
		}
	}
>>>>>>> f129dd44
	return bt, nil
}

// Run starts sipcmbeat.
func (bt *Sipcmbeat) Run(b *beat.Beat) error {
	logp.Info("sipcmbeat is running! Hit CTRL-C to stop it.")

	var err error
	bt.client, err = b.Publisher.Connect()
	if err != nil {
		return err
	}
	//f, err := os.Create("cpuprofile")
	//pprof.StartCPUProfile(f)
	bt.wg.Add(1)
	go bt.consumeEv()
	err = sipcallmon.Run(&bt.Config)
	if err != nil {
		return err
	}
	//pprof.StopCPUProfile()
	return nil
}

// Stop stops sipcmbeat.
func (bt *Sipcmbeat) Stop() {

	sipcallmon.Stop()
	if bt.client != nil {
		bt.client.Close()
		bt.client = nil
	}
	close(bt.done)
	if bt.wg != nil {
		bt.wg.Wait()
		bt.wg = nil
	}
	bt.evRing.CloseEvSignal() // safe, since sipcallmon is already stopped
}

func (bt *Sipcmbeat) consumeEv() {
	defer bt.wg.Done()
waitsig:
	for {
		select {
		case <-bt.done:
			return
		case <-bt.newEv:
			stats.Inc(cntEvSigs)
			last := bt.evRing.LastIdx()
			stats.Max(cntEvMaxQ, counters.Val(last-bt.evIdx))
			for bt.evIdx != last {
				ev, nxtIdx, err := bt.evRing.Get(bt.evIdx)
				if ev != nil {
					bt.publishEv(ev)
					bt.evRing.Put(bt.evIdx)
					if stats.Get(cntEvNilConsec) != 0 {
						fmt.Fprintf(os.Stderr, "recovered from NIL ev[%d]: %p (last %d:%d) - %d cycles\n",
							bt.evIdx, ev, last, bt.evRing.LastIdx(),
							stats.Get(cntEvNilConsec))
					}
					stats.Set(cntEvNilConsec, 0)
					bt.evIdx = nxtIdx
				} else {
					stats.Inc(cntEvNilTotal)
					if stats.Inc(cntEvNilConsec) == 1 {
						fmt.Fprintf(os.Stderr, "GOT NIL ev[%d]: %p err %d (last %d:%d)\n",
							bt.evIdx, ev, err, last, bt.evRing.LastIdx())
					}
					switch err {
					case sipcallmon.ErrBusy:
						// busy (written on), wait for it (next signal)
						stats.Inc(cntEvBusy)
						continue waitsig
					case sipcallmon.ErrOutOfRangeLow:
						skipped := nxtIdx - bt.evIdx
						fmt.Fprintf(os.Stderr, "WARNING: missed %d events"+
							" (%d:%d:%d)\n",
							skipped, bt.evIdx, last, bt.evRing.LastIdx())
						stats.Add(cntEvSkipped, counters.Val(skipped))
					case sipcallmon.ErrOutOfRangeHigh:
						fmt.Fprintf(os.Stderr, "ERROR: ouf of range high:"+
							" (%d:%d:%d, nxt: %d)\n",
							bt.evIdx, last, bt.evRing.LastIdx(), nxtIdx)
					case sipcallmon.ErrLast:
						fmt.Fprintf(os.Stderr, "ERROR: ring end:"+
							" (%d:%d:%d, nxt: %d)\n",
							bt.evIdx, last, bt.evRing.LastIdx(), nxtIdx)
					case sipcallmon.ErrInvalid:
						// just ignore it
						stats.Inc(cntEvInvalid)
					default:
						fmt.Fprintf(os.Stderr, "BUG: error %d not handled"+
							" (%d:%d/%d, nxt: %d)\n",
							err, bt.evIdx, last, bt.evRing.LastIdx(), nxtIdx)
					}
					if (bt.evIdx + 1) != nxtIdx {
						// skipped some indexes, make sure last is updated
						// (in case nxtIdx point past the original "last")
						// Note:  could be moved to the above error checks
						//        for ErrOutOfRangeHigh and ErrLast
						last = bt.evRing.LastIdx()
					}
					bt.evIdx = nxtIdx
				}
			}
		}
	}
}

//quick hack to avoid copying
func str(b []byte) (s string) {
	s = *(*string)(unsafe.Pointer(&b))
	return
}

// break dot separated label into multiple maps keys
// e.g.: sip.call_id => m[sip][call_id] = ...
func addFields(m common.MapStr, label string, val interface{}) bool {
	keys := strings.Split(label, ".")
	i := 0
	for ; i < len(keys)-1; i++ {
		if n, ok := m[keys[i]]; ok {
			if t, ok := n.(common.MapStr); ok {
				m = t
			} else {
				return false
			}
		} else {
			n := make(common.MapStr)
			m[keys[i]] = n
			m = n
		}
	}
	m[keys[i]] = val
	return true
}

func (bt *Sipcmbeat) publishEv(srcEv *calltr.EventData) {
	if bt.client == nil { // dev null
		return
	}
	if srcEv.Truncated {
		stats.Inc(cntEvTrunc)
	}
	// It looks like even.Publish() does not copy all the strings passed to it
	// and returns before consuming/building the message => all the strings
	// will point to a buffer that will be reused...
	//We copy here the event data, just in case.

	var ed calltr.EventData
	ed.Init(make([]byte, srcEv.Used)) // alloc a new buffer
	if !ed.Copy(srcEv) {
		logp.Err("ERROR: event copy failed (%d bytes)...\n", srcEv.Used)
		stats.Inc(cntEvErr)
		return
	}

	event := beat.Event{
		Timestamp: time.Now(),
		Fields: common.MapStr{
			//"type":    b.Info.Name,
			"type": ed.Type.String(),
			//		"sip.call_id": str(ed.CallID.Get(ed.Buf)),
		},
	}
	var fFlags FormatFlags
	addFields(event.Fields, "sip.call_id", str(ed.CallID.Get(ed.Buf)))
	for i := 0; i < len(ed.Attrs); i++ {
		if !ed.Attrs[i].Empty() {
			ok := addFields(event.Fields, calltr.CallAttrIdx(i).String(),
				str(ed.Attrs[i].Get(ed.Buf)))
			if !ok {
				logp.Err("failed to add %q to Fields\n",
					calltr.CallAttrIdx(i).String())
				stats.Inc(cntEvErr)
			}
			//	event.Fields[calltr.CallAttrIdx(i).String()] =
			//		str(ed.Attrs[i].Get(ed.Buf))
		}
	}
	// some fields are added only to some events: handle this below
	switch ed.Type {
	case calltr.EvCallEnd:
		// add duration only on events that make sense, and only
		// if call-start is known. Use seconds.
		if !ed.StartTS.IsZero() {
			// (otherwise the current monitoring part will get confused)
			addFields(event.Fields, "event.duration",
				ed.TS.Sub(ed.StartTS)/time.Second)
		} else {
			// add a min_length field containing the minimum call duration^
			addFields(event.Fields, "event.min_length",
				ed.TS.Sub(sipcallmon.StartTS)/time.Second)
		}
		if ed.ReplStatus == 0 {
			// created by a BYE, no INVITE seen (no call-start)
			addFields(event.Fields, "sip.unmatched_invite", true)
		} else {
			// for CallEnd we do not add sip.response.status
			addFields(event.Fields, "sip.response.last", ed.ReplStatus)
		}
	case calltr.EvRegDel, calltr.EvRegExpired, calltr.EvSubDel:
		// add duration only on events that make sense, and only
		// if call-start is known. Use seconds.
		if !ed.StartTS.IsZero() {
			// (otherwise the current monitoring part will get confused)
			addFields(event.Fields, "event.lifetime",
				ed.TS.Sub(ed.StartTS)/time.Second)
		} else {
			// add a min_length field containing the minimum call duration^
			addFields(event.Fields, "event.min_lifetime",
				ed.TS.Sub(sipcallmon.StartTS)/time.Second)
		}
		addFields(event.Fields, "sip.response.last", ed.ReplStatus)
	case calltr.EvCallAttempt, calltr.EvCallStart, calltr.EvRegNew, calltr.EvSubNew, calltr.EvAuthFailed:
		addFields(event.Fields, "sip.response.status", ed.ReplStatus)
	default:
		addFields(event.Fields, "sip.response.last", ed.ReplStatus)
	}
	addFields(event.Fields, "event.call_start", ed.StartTS)
	addFields(event.Fields, "client.transport", ed.ProtoF.ProtoName())
	if bt.Config.UseIPAnonymization() {
		c := make([]byte, len(ed.Src))
		bt.ipcipher.Encrypt(c, ed.Src)
		addFields(event.Fields, "client.ip", net.IP(c[:]))
		fFlags |= FormatCltIPencF
	} else {
		addFields(event.Fields, "client.ip", ed.Src)
	}
	addFields(event.Fields, "client.port", ed.SPort)
	if bt.Config.UseIPAnonymization() {
		c := make([]byte, len(ed.Dst))
		bt.ipcipher.Encrypt(c, ed.Dst)
		addFields(event.Fields, "server.ip", net.IP(c[:]))
		fFlags |= FormatSrvIPencF
	} else {
		addFields(event.Fields, "server.ip", ed.Dst)
	}
	addFields(event.Fields, "server.port", ed.DPort)
	// rate
	addFields(event.Fields, "rate.exceeded", ed.Rate.ExCnt)
	addFields(event.Fields, "rate.ex_diff", ed.Rate.ExCntDiff)
	addFields(event.Fields, "rate.crt", ed.Rate.Rate)
	addFields(event.Fields, "rate.lim", ed.Rate.MaxR)
	// rate.period is stored in milliseconds (epoch_millis)
	addFields(event.Fields, "rate.period", ed.Rate.Intvl.Nanoseconds()/1000000)
	addFields(event.Fields, "rate.since", ed.Rate.T)
	addFields(event.Fields, "rate.key", ed.Type.String()+":"+ed.Src.String())

	// dbg
	addFields(event.Fields, "dbg.state", ed.State.String())
	addFields(event.Fields, "dbg.prev_state", ed.PrevState.String())
	addFields(event.Fields, "dbg.fromtag", str(ed.FromTag.Get(ed.Buf)))
	addFields(event.Fields, "dbg.totag", str(ed.ToTag.Get(ed.Buf)))
	addFields(event.Fields, "dbg.lastev", ed.LastEv.String())
	addFields(event.Fields, "dbg.evflags", ed.EvFlags.String())
	addFields(event.Fields, "dbg.evgen", ed.EvGen.String())
	addFields(event.Fields, "dbg.created", ed.CreatedTS)
	addFields(event.Fields, "dbg.call_start", ed.StartTS)
	addFields(event.Fields, "dbg.cseq", ed.CSeq)
	addFields(event.Fields, "dbg.rcseq", ed.RCSeq)
	addFields(event.Fields, "dbg.forked", ed.ForkedTS)
	addFields(event.Fields, "dbg.call_flags", ed.CFlags)
	addFields(event.Fields, "dbg.req_no", ed.Reqs)
	addFields(event.Fields, "dbg.repl_no", ed.Repls)
	addFields(event.Fields, "dbg.req_retr", ed.ReqsRetr)
	addFields(event.Fields, "dbg.repl_retr", ed.ReplsRetr)
	addFields(event.Fields, "dbg.last_method", ed.LastMethod)
	addFields(event.Fields, "dbg.last_status", ed.LastStatus)
	addFields(event.Fields, "dbg.msg_trace", ed.LastMsgs.String())

	addFields(event.Fields, "fflags", fFlags)

	bt.client.Publish(event)
	stats.Inc(cntEvPub)
	//	logp.Info("Event sent")
}<|MERGE_RESOLUTION|>--- conflicted
+++ resolved
@@ -12,12 +12,9 @@
 	//	"strconv"
 	"os"
 	//	"runtime/pprof"
-<<<<<<< HEAD
-	"reflect"
-=======
 	"crypto/subtle"
 	"net"
->>>>>>> f129dd44
+	"reflect"
 	"strings"
 	"sync"
 	"time"
@@ -212,15 +209,11 @@
 	}
 	bt.evRing = &sipcallmon.EventsRing
 	bt.evRing.SetEvSignal(bt.newEv)
-<<<<<<< HEAD
-
-=======
 	if bt.Config.UseAnonymization() {
 		if err := bt.initEncryption(); err != nil {
 			return nil, fmt.Errorf("Invalid configuration for encryption: %v", err)
 		}
 	}
->>>>>>> f129dd44
 	return bt, nil
 }
 
