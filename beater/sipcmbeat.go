// Copyright 2019-2020 Intuitive Labs GmbH. All rights reserved.
//
// Use of this source code is governed by a source-available license
// that can be found in the INTUITIVE_LABS-LICENSE.txt file in the
// root of the source tree.

package beater

import (
	"encoding/hex"
	"fmt"
	"os"
	"strconv"
	//	"runtime/pprof"
	"crypto"
	"crypto/subtle"
	"net"
	"reflect"
	"strings"
	"sync"
	"time"
	"unsafe"

	"github.com/elastic/beats/v7/libbeat/beat"
	"github.com/elastic/beats/v7/libbeat/common"
	"github.com/elastic/beats/v7/libbeat/logp"

	"github.com/pkg/errors"

	"github.com/intuitivelabs/anonymization"
	"github.com/intuitivelabs/calltr"
	"github.com/intuitivelabs/counters"
	"github.com/intuitivelabs/sipcallmon"
	"github.com/intuitivelabs/slog"
)

// FormatFlags defines event structure or field encoding flags.
type FormatFlags uint8

const FormatNoneF FormatFlags = iota

// rest of the flags starting from 1
const (
	FormatCltIPencF = (FormatFlags)(1) << iota
	FormatSrvIPencF
	FormatCallIDencF
	FormatURIencF
)

type statCounters struct {
	EvPub       counters.Handle
	EvSkipped   counters.Handle
	EvBusy      counters.Handle
	EvInvalid   counters.Handle
	EvNilTotal  counters.Handle
	EvNilConsec counters.Handle
	EvSigs      counters.Handle
	EvTrunc     counters.Handle
	EvErr       counters.Handle
	EvMaxQ      counters.Handle
}

type ackCounters struct {
	EvPubAdd        counters.Handle
	EvPubDropFilter counters.Handle
	EvPubAck        counters.Handle
	EvBatchAck      counters.Handle
}

type publishCounters struct {
	EvPubOk       counters.Handle
	EvPubFiltered counters.Handle
	EvPubDropped  counters.Handle
}

// "local" log, default options (pre-config)
var Log slog.Log = slog.New(slog.LERR, slog.LbackTraceS|slog.LlocInfoS,
	slog.LStdErr)

// returns a list of all struct tags.
// if no tag is found, the field name will be returned.
// sub-structs tags will be of the form parent.child.tag1
func getStructTags(t reflect.Type) []string {
	if t.Kind() != reflect.Struct {
		return nil
	}
	lst := make([]string, 0, 48)
	for i := 0; i < t.NumField(); i++ {
		f := t.Field(i)
		tag := f.Tag.Get("config")
		if len(tag) == 0 {
			tag = f.Name
		}
		lst = append(lst, tag)
		if f.Type.Kind() == reflect.Struct {
			chldTags := getStructTags(f.Type)
			for _, subtag := range chldTags {
				lst = append(lst, tag+"."+subtag)
			}
		}
	}
	return lst
}

// check if all the options loaded from the configuration correspond
// to defined config option.
// Returns the first unknown option or "" if all are defined.
func unknownCfgOption(cfg *common.Config) string {
	cfgFlds := cfg.GetFields()
	defFlds := getStructTags(reflect.TypeOf((*sipcallmon.Config)(nil)).Elem())

cfg_val_chk:
	for _, o := range cfgFlds {
		for _, d := range defFlds {
			if o == d {
				// found
				continue cfg_val_chk
			}
		}
		return o
	}
	return ""
}

// implements beat.ACKer interface, used for counting publish ACK stats
type acker struct {
	// some counters
	stats counters.Group
	cnts  ackCounters
}

// AddEvent is part of beat.ACKer interface: called after the processors
// have handled the event (before output). If the event was dropped by
// a processor, `published` will be set to _false_ (contrary to the docs)
func (a acker) AddEvent(event beat.Event, published bool) {
	if published {
		a.stats.Inc(a.cnts.EvPubAdd)
	} else {
		a.stats.Inc(a.cnts.EvPubDropFilter)
	}
}

// ACKEvents is part of beat.ACKer interface: number of ACKed events from
// the output and the pipeline.
// (total events - processor dropped events?)
func (a acker) ACKEvents(n int) {
	a.stats.Add(a.cnts.EvPubAck, counters.Val(n))
	a.stats.Set(a.cnts.EvBatchAck, counters.Val(n))
}

// Close is part of beat.ACKer interface: informs that the client used to
// publish _to_ the pipeline has been closed (in our case sipcmbeat?)
func (a acker) Close() {
}

// implements beat.ClientEventer interface, used for various event publish
// stats (some of them are very similar fo the ones from acker)
type eventer struct {
	// some counters
	stats counters.Group
	cnts  publishCounters
}

// Closing implements the  beat.ClientEventer interface:
// indicates the client is being shutdown next
func (p eventer) Closing() {
}

// Closed implements the  beat.ClientEventer interface:
// indicates the client the client being fully shutdown
func (p eventer) Closed() {
}

// Published implements the  beat.ClientEventer interface:
// event has been successfully forwarded to the publisher pipeline
func (p eventer) Published() {
	p.stats.Inc(p.cnts.EvPubOk)
}

// FilteredOut implements the  beat.ClientEventer interface:
// event has been filtered out/dropped by processors
func (p eventer) FilteredOut(beat.Event) {
	p.stats.Inc(p.cnts.EvPubFiltered)
}

// DroppedOnPublish implements the  beat.ClientEventer interface:
// event has been dropped, while waiting for the queue
func (p eventer) DroppedOnPublish(beat.Event) {
	p.stats.Inc(p.cnts.EvPubDropped)
}

// Sipcmbeat configuration.
type Sipcmbeat struct {
	done      chan struct{}
	newEv     chan struct{}        // new events are signalled here
	evIdx     sipcallmon.EvRingIdx // curent position in the ring
	evRing    *sipcallmon.EvRing
	wg        *sync.WaitGroup
	Config    sipcallmon.Config
	ipcipher  *anonymization.Ipcipher
	validator anonymization.Validator
	client    beat.Client
	// stats
	stats   counters.Group
	cnts    statCounters
	ackCnts ackCounters
	pubCnts publishCounters
}

/*
func dbg_fileno() uintptr {
	file, _ := os.Open("/dev/zero")
	fd := file.Fd()
	file.Close()
	return fd
}
*/
func (bt *Sipcmbeat) initCounters() error {
	cntDefs := [...]counters.Def{
		{&bt.cnts.EvPub, 0, nil, nil, "published",
			"events attempted to be published" +
				" (see also published_ack)"},
		{&bt.cnts.EvSkipped, 0, nil, nil, "skipped",
			"events skipped due to slow output"},
		{&bt.cnts.EvBusy, 0, nil, nil, "busy",
			"busy event entries"},
		{&bt.cnts.EvInvalid, 0, nil, nil, "invalid",
			"invalid events entries, skipped"},
		{&bt.cnts.EvNilTotal, 0, nil, nil, "nil_total",
			"empty events received (debugging)"},
		{&bt.cnts.EvNilConsec, counters.CntMaxF, nil, nil, "nil_crt",
			"empty events received consecutively (debugging)"},
		{&bt.cnts.EvSigs, 0, nil, nil, "signals",
			"new events signals received"},
		{&bt.cnts.EvTrunc, 0, nil, nil, "truncated",
			"truncated event"},
		{&bt.cnts.EvErr, 0, nil, nil, "error",
			"error preparing to send event"},
		{&bt.cnts.EvMaxQ, 0, nil, nil, "max_queued",
			"maximum number of queued events"},
		// acker based counters
		{&bt.ackCnts.EvPubAdd, 0, nil, nil, "publish_add",
			"events queued for transport/client publish"},
		{&bt.ackCnts.EvPubDropFilter, 0, nil, nil, "publish_filtered",
			"events filtered out by the output pipeline processors"},
		{&bt.ackCnts.EvPubAck, 0, nil, nil, "publish_ack",
			"events published and acknowledged"},
		{&bt.pubCnts.EvPubOk, 0, nil, nil, "publish_ok",
			"events published ok (should be equivalent to publish_ack)"},
		{&bt.ackCnts.EvBatchAck, counters.CntMaxF, nil, nil, "batch_acks",
			"event acks received in a batch (debugging)"},
		{&bt.pubCnts.EvPubFiltered, 0, nil, nil, "publish_filtered2",
			"events filtered out by the output pipeline processors" +
				" (debugging)"},
		{&bt.pubCnts.EvPubDropped, 0, nil, nil, "publish_dropped",
			"events dropped waiting to be sent"},
	}
	bt.stats.Init("events", nil, len(cntDefs))
	if !bt.stats.RegisterDefs(cntDefs[:]) {
		return errors.New("initCounters: failed to register stat counters")
	}
	return nil
}

// lookup key into the keystore and return the associated value or error
func keystoreVal(b *beat.Beat, key string) (string, error) {
	ks := b.Keystore
	if ks == nil {
		return "", errors.New("keystoreVal: un-intialized keystore")
	}
	ss, err := ks.Retrieve(key)
	if err != nil {
		return "", errors.WithMessage(err,
			"keystoreVal: failed to retrieve keystore key "+key)
	}
	secret, err := ss.Get()
	if err != nil {
		return "", errors.WithMessage(err,
			"keystoreVal:  failed to get secure string")
	}
	return string(secret), nil
}

func (bt *Sipcmbeat) initEncryption(b *beat.Beat) error {
	var encKey [anonymization.EncryptionKeyLen]byte
	var authKey [anonymization.AuthenticationKeyLen]byte
	const ksPrefix = "keystore:"

	salt := bt.Config.EncryptionValSalt
	if len(salt) == 0 {
		return errors.New("initEncryption: \"encryption_salt\" for" +
			" password validation is missing")
	} else if len(salt) >= len(ksPrefix) && strings.HasPrefix(salt, ksPrefix) {
		// starts with the keystore prefix -> look for the salt in the
		// keystore
		var err error
		ksSalt := salt[len(ksPrefix):]
		if salt, err = keystoreVal(b, ksSalt); err != nil {
			return errors.WithMessage(err, "initEncryption: salt")
		}
	}
	if len(bt.Config.EncryptionPassphrase) > 0 {
		// generate encryption key from passphrase
<<<<<<< HEAD
		anonymization.GenerateKeyFromPassphraseAndCopy(bt.Config.EncryptionPassphrase, anonymization.EncryptionKeyLen, encKey[:])
=======
		pass := bt.Config.EncryptionPassphrase
		if len(pass) >= len(ksPrefix) && strings.HasPrefix(pass, ksPrefix) {
			// starts with the keystore prefix -> look for the pass in the
			// keystore
			var err error
			ksKey := pass[len(ksPrefix):]
			if pass, err = keystoreVal(b, ksKey); err != nil {
				return errors.WithMessage(err, "initEncryption: passphrase")
			}
		}
		anonymization.GenerateKeyFromPassphraseAndCopy(pass,
			anonymization.EncryptionKeyLen, encKey[:])
		// key is authenticated only when it is generated from a passphrase
		// generate authentication (HMAC) key from passphrase
		anonymization.GenerateKeyFromPassphraseAndCopy(pass,
			anonymization.AuthenticationKeyLen, authKey[:])
		// validation code is the first 5 bytes of HMAC(SHA256) of random nonce; each thread needs its own validator!
		if validator, err := anonymization.NewKeyValidator(crypto.SHA256,
			authKey[:], 5 /*length*/, salt, anonymization.NonceNone,
			false /*withNonce*/, true /*pre-allocated HMAC*/); err != nil {
			return err
		} else {
			bt.validator = validator
		}
>>>>>>> 542a99c8
	} else {
		cfgKey := bt.Config.EncryptionKey
		if len(cfgKey) >= len(ksPrefix) && strings.HasPrefix(cfgKey, ksPrefix) {
			// starts with the keystore prefix -> look for the key in the
			// keystore
			var err error
			ksKey := cfgKey[len(ksPrefix):]
			if cfgKey, err = keystoreVal(b, ksKey); err != nil {
				return errors.WithMessage(err, "initEncryption: key")
			}
		}
		// copy the configured key into the one used during realtime processing
		if decoded, err := hex.DecodeString(cfgKey); err != nil {
			return err
		} else {
			subtle.ConstantTimeCopy(1, encKey[:], decoded)
		}
	}

	// generate authentication (HMAC) key from encryption key
	anonymization.GenerateKeyFromBytesAndCopy(encKey[:], anonymization.AuthenticationKeyLen, authKey[:])
	// validation code is the first 5 bytes of HMAC(SHA256) of random nonce; each thread needs its own validator!
	if validator, err := anonymization.NewKeyValidator(crypto.SHA256, authKey[:],
		5 /*length*/, bt.Config.EncryptionValSalt, anonymization.NonceNone, false /*withNonce*/, true /*pre-allocated HMAC*/); err != nil {
		return err
	} else {
		bt.validator = validator
	}

	if ipcipher, err := anonymization.NewCipher(encKey[:]); err != nil {
		return err
	} else {
		bt.ipcipher = ipcipher.(*anonymization.Ipcipher)
	}
	return nil
}

// New creates an instance of sipcmbeat.
func New(b *beat.Beat, cfg *common.Config) (beat.Beater, error) {
	c := sipcallmon.GetDefaultCfg()
	if c.MaxBlockedTo > 5*time.Second {
		c.MaxBlockedTo = 5 * time.Second // lower timeout to see Stop() sooner
	}
	if cfg != nil {
		if err := cfg.Unpack(&c); err != nil {
			return nil, fmt.Errorf("Error reading config file: %v", err)
		}
	}
	if err := sipcallmon.CfgCheck(&c); err != nil && cfg != nil {
		return nil, fmt.Errorf("Invalid Config: %v", err)
	}

	if o := unknownCfgOption(cfg); o != "" {
		return nil, fmt.Errorf("Unknown config option: %q", o)
	}

	bt := &Sipcmbeat{
		done:   make(chan struct{}),
		newEv:  make(chan struct{}, 512),
		Config: c,
		wg:     &sync.WaitGroup{},
	}

	// init sipcmbeat logging
	slog.Init(&Log, slog.LogLevel(c.LogLev), slog.LogOptions(c.LogOpt),
		slog.LStdErr)

	if err := sipcallmon.Init(&bt.Config); err != nil {
		return nil, fmt.Errorf("sipcallmon: %v", err)
	}
	bt.evRing = &sipcallmon.EventsRing
	bt.evRing.SetEvSignal(bt.newEv)
	if bt.Config.UseAnonymization() {
		if err := bt.initEncryption(b); err != nil {
			return nil, fmt.Errorf("Invalid configuration for encryption: %v", err)
		}
	}
	if err := bt.initCounters(); err != nil {
		return nil, errors.WithMessage(err, "sipcmbeat.New")
	}
	return bt, nil
}

// Run starts sipcmbeat.
func (bt *Sipcmbeat) Run(b *beat.Beat) error {
	logp.Info("sipcmbeat is running! Hit CTRL-C to stop it.")

	var err error

	// init ack "callback interface"
	ackH := acker{
		stats: bt.stats, // same counter group
		cnts:  bt.ackCnts,
	}
	pubEventsH := eventer{
		stats: bt.stats, // same counter group
		cnts:  bt.pubCnts,
	}

	// beats config for creating the pipelin
	clientCfg := beat.ClientConfig{
		// possible values: DefaultGuarantees, OutputChooses,
		// GuaranteedSend, DropIfFull
		PublishMode: beat.GuaranteedSend, // retry unitl ACK
		// WaitClose: max duration to wait for an ACK (req. some ACK cfg opt)
		ACKHandler: ackH,
		Events:     pubEventsH,
	}
	bt.client, err = b.Publisher.ConnectWith(clientCfg)
	if err != nil {
		return err
	}
	//f, err := os.Create("cpuprofile")
	//pprof.StartCPUProfile(f)
	bt.wg.Add(1)
	go bt.consumeEv()
	err = sipcallmon.Run(&bt.Config)
	if err != nil {
		return err
	}
	//pprof.StopCPUProfile()
	return nil
}

// Stop stops sipcmbeat.
func (bt *Sipcmbeat) Stop() {

	sipcallmon.Stop()
	if bt.client != nil {
		bt.client.Close()
		bt.client = nil
	}
	close(bt.done)
	if bt.wg != nil {
		bt.wg.Wait()
		bt.wg = nil
	}
	bt.evRing.CloseEvSignal() // safe, since sipcallmon is already stopped
}

func (bt *Sipcmbeat) consumeEv() {
	defer bt.wg.Done()
waitsig:
	for {
		select {
		case <-bt.done:
			return
		case <-bt.newEv:
			bt.stats.Inc(bt.cnts.EvSigs)
			last := bt.evRing.LastIdx()
			bt.stats.Max(bt.cnts.EvMaxQ, counters.Val(last-bt.evIdx))
			for bt.evIdx != last {
				ev, nxtIdx, err := bt.evRing.Get(bt.evIdx)
				if ev != nil {
					bt.publishEv(ev)
					bt.evRing.Put(bt.evIdx)
					if bt.stats.Get(bt.cnts.EvNilConsec) != 0 {
						fmt.Fprintf(os.Stderr, "recovered from NIL ev[%d]: %p (last %d:%d) - %d cycles\n",
							bt.evIdx, ev, last, bt.evRing.LastIdx(),
							bt.stats.Get(bt.cnts.EvNilConsec))
					}
					bt.stats.Set(bt.cnts.EvNilConsec, 0)
					bt.evIdx = nxtIdx
				} else {
					bt.stats.Inc(bt.cnts.EvNilTotal)
					if bt.stats.Inc(bt.cnts.EvNilConsec) == 1 {
						fmt.Fprintf(os.Stderr, "GOT NIL ev[%d]: %p err %d (last %d:%d)\n",
							bt.evIdx, ev, err, last, bt.evRing.LastIdx())
					}
					switch err {
					case sipcallmon.ErrBusy:
						// busy (written on), wait for it (next signal)
						bt.stats.Inc(bt.cnts.EvBusy)
						continue waitsig
					case sipcallmon.ErrOutOfRangeLow:
						skipped := nxtIdx - bt.evIdx
						if Log.DBGon() {
							Log.DBG("missed %d events (%d:%d:%d)\n",
								skipped, bt.evIdx, last, bt.evRing.LastIdx())
						}
						bt.stats.Add(bt.cnts.EvSkipped, counters.Val(skipped))
					case sipcallmon.ErrOutOfRangeHigh:
						Log.ERR("ouf of range high: (%d:%d:%d, nxt: %d)\n",
							bt.evIdx, last, bt.evRing.LastIdx(), nxtIdx)
					case sipcallmon.ErrLast:
						Log.ERR("ring end: (%d:%d:%d, nxt: %d)\n",
							bt.evIdx, last, bt.evRing.LastIdx(), nxtIdx)
					case sipcallmon.ErrInvalid:
						// just ignore it
						bt.stats.Inc(bt.cnts.EvInvalid)
					default:
						Log.BUG("error %d not handled (%d:%d/%d, nxt: %d)\n",
							err, bt.evIdx, last, bt.evRing.LastIdx(), nxtIdx)
					}
					if (bt.evIdx + 1) != nxtIdx {
						// skipped some indexes, make sure last is updated
						// (in case nxtIdx point past the original "last")
						// Note:  could be moved to the above error checks
						//        for ErrOutOfRangeHigh and ErrLast
						last = bt.evRing.LastIdx()
					}
					bt.evIdx = nxtIdx
				}
			}
		}
	}
}

//quick hack to avoid copying
func str(b []byte) (s string) {
	s = *(*string)(unsafe.Pointer(&b))
	return
}

// break dot separated label into multiple maps keys
// e.g.: sip.call_id => m[sip][call_id] = ...
func addFields(m common.MapStr, label string, val interface{}) bool {
	keys := strings.Split(label, ".")
	i := 0
	for ; i < len(keys)-1; i++ {
		if n, ok := m[keys[i]]; ok {
			if t, ok := n.(common.MapStr); ok {
				m = t
			} else {
				return false
			}
		} else {
			n := make(common.MapStr)
			m[keys[i]] = n
			m = n
		}
	}
	m[keys[i]] = val
	return true
}

func (bt *Sipcmbeat) publishEv(srcEv *calltr.EventData) {
	if bt.client == nil { // dev null
		return
	}
	if srcEv.Truncated {
		bt.stats.Inc(bt.cnts.EvTrunc)
	}
	// It looks like even.Publish() does not copy all the strings passed to it
	// and returns before consuming/building the message => all the strings
	// will point to a buffer that will be reused...
	//We copy here the event data, just in case.

	var ed calltr.EventData
	ed.Init(make([]byte, srcEv.Used)) // alloc a new buffer
	if !ed.Copy(srcEv) {
		Log.ERR("event copy failed (%d bytes)...\n", srcEv.Used)
		bt.stats.Inc(bt.cnts.EvErr)
		return
	}

	event := beat.Event{
		Timestamp: time.Now(),
		Fields: common.MapStr{
			//"type":    b.Info.Name,
			"type": ed.Type.String(),
			//		"sip.call_id": str(ed.CallID.Get(ed.Buf)),
		},
	}
	var encFlags FormatFlags
	addFields(event.Fields, "sip.call_id", str(ed.CallID.Get(ed.Buf)))
	for i := 0; i < len(ed.Attrs); i++ {
		if !ed.Attrs[i].Empty() {
			ok := addFields(event.Fields, calltr.CallAttrIdx(i).String(),
				str(ed.Attrs[i].Get(ed.Buf)))
			if !ok {
				logp.Err("failed to add %q to Fields\n",
					calltr.CallAttrIdx(i).String())
				bt.stats.Inc(bt.cnts.EvErr)
			}
			//	event.Fields[calltr.CallAttrIdx(i).String()] =
			//		str(ed.Attrs[i].Get(ed.Buf))
		}
	}
	// some fields are added only to some events: handle this below
	switch ed.Type {
	case calltr.EvCallEnd:
		// add duration only on events that make sense, and only
		// if call-start is known. Use seconds.
		if !ed.FinReplTS.IsZero() {
			// (otherwise the current monitoring part will get confused)
			addFields(event.Fields, "event.duration",
				ed.TS.Sub(ed.FinReplTS)/time.Second)
		} else {
			// add a min_length field containing the minimum call duration^
			addFields(event.Fields, "event.min_length",
				ed.TS.Sub(sipcallmon.StartTS)/time.Second)
		}
		if ed.ReplStatus == 0 {
			// created by a BYE, no INVITE seen (no call-start)
			addFields(event.Fields, "sip.unmatched_invite", true)
		} else {
			// for CallEnd we do not add sip.response.status
			addFields(event.Fields, "sip.response.last", ed.ReplStatus)
		}
		if ed.CFlags&calltr.CFForcedTimeout != 0 {
			addFields(event.Fields, "sip.originator", "timeout-terminated")
		} else if ed.CFlags&calltr.CFCalleeTerminated != 0 {
			addFields(event.Fields, "sip.originator", "callee-terminated")
		} else {
			addFields(event.Fields, "sip.originator", "caller-terminated")
		}
	case calltr.EvRegDel, calltr.EvRegExpired, calltr.EvSubDel:
		// add duration only on events that make sense, and only
		// if call-start is known. Use seconds.
		if !ed.FinReplTS.IsZero() {
			// (otherwise the current monitoring part will get confused)
			addFields(event.Fields, "event.lifetime",
				ed.TS.Sub(ed.FinReplTS)/time.Second)
		} else {
			// add a min_length field containing the minimum call duration^
			addFields(event.Fields, "event.min_lifetime",
				ed.TS.Sub(sipcallmon.StartTS)/time.Second)
		}
		addFields(event.Fields, "sip.response.last", ed.ReplStatus)

	case calltr.EvCallStart, calltr.EvCallAttempt:
		addFields(event.Fields, "sip.response.status", ed.ReplStatus)
		// post dial delay, time between request and 18x
		pdd := time.Duration(0)
		if !ed.EarlyDlgTS.IsZero() {
			pdd = ed.EarlyDlgTS.Sub(ed.CreatedTS)
		}
		// ring time: delay between 18x and final response
		rt := time.Duration(0)
		if !ed.FinReplTS.IsZero() {
			if !ed.EarlyDlgTS.IsZero() {
				rt = ed.FinReplTS.Sub(ed.EarlyDlgTS)
			} else {
				// no 18x =>  0 ring time and pdd = final repl time
				pdd = ed.FinReplTS.Sub(ed.CreatedTS)
			}
		}
		addFields(event.Fields, "sip.pdd", pdd/time.Millisecond)
		addFields(event.Fields, "sip.ring_time", rt/time.Millisecond)

	case calltr.EvRegNew, calltr.EvSubNew, calltr.EvAuthFailed:
		addFields(event.Fields, "sip.response.status", ed.ReplStatus)
		frd := time.Duration(0) // final reply delay, time till final reply
		if !ed.FinReplTS.IsZero() {
			frd = ed.FinReplTS.Sub(ed.CreatedTS)
		}
		addFields(event.Fields, "sip.fr_delay", frd/time.Millisecond)

	default:
		addFields(event.Fields, "sip.response.last", ed.ReplStatus)
	}

	addFields(event.Fields, "event.call_start", ed.FinReplTS)
	addFields(event.Fields, "client.transport", ed.ProtoF.ProtoName())
	if bt.Config.UseIPAnonymization() {
		c := make([]byte, len(ed.Src))
		bt.ipcipher.Encrypt(c, ed.Src)
		addFields(event.Fields, "client.ip", net.IP(c[:]))
		encFlags |= FormatCltIPencF
	} else {
		addFields(event.Fields, "client.ip", ed.Src)
	}
	addFields(event.Fields, "client.port", ed.SPort)
	if bt.Config.UseIPAnonymization() {
		c := make([]byte, len(ed.Dst))
		bt.ipcipher.Encrypt(c, ed.Dst)
		addFields(event.Fields, "server.ip", net.IP(c[:]))
		encFlags |= FormatSrvIPencF
	} else {
		addFields(event.Fields, "server.ip", ed.Dst)
	}
	addFields(event.Fields, "server.port", ed.DPort)
	// rate
	addFields(event.Fields, "rate.exceeded", ed.Rate.ExCnt)
	addFields(event.Fields, "rate.ex_diff", ed.Rate.ExCntDiff)
	addFields(event.Fields, "rate.crt", ed.Rate.Rate)
	addFields(event.Fields, "rate.lim", ed.Rate.MaxR)
	// rate.period is stored in milliseconds (epoch_millis)
	addFields(event.Fields, "rate.period", ed.Rate.Intvl.Nanoseconds()/1000000)
	addFields(event.Fields, "rate.since", ed.Rate.T)
	addFields(event.Fields, "rate.key", ed.Type.String()+":"+ed.Src.String())

	// dbg
	addFields(event.Fields, "dbg.state", ed.State.String())
	addFields(event.Fields, "dbg.prev_state", ed.PrevState.String())
	addFields(event.Fields, "dbg.fromtag", str(ed.FromTag.Get(ed.Buf)))
	addFields(event.Fields, "dbg.totag", str(ed.ToTag.Get(ed.Buf)))
	addFields(event.Fields, "dbg.lastev", ed.LastEv.String())
	addFields(event.Fields, "dbg.evflags", ed.EvFlags.String())
	addFields(event.Fields, "dbg.evgen", ed.EvGen.String())
	addFields(event.Fields, "dbg.created", ed.CreatedTS)
	addFields(event.Fields, "dbg.call_start", ed.FinReplTS)
	addFields(event.Fields, "dbg.cseq", ed.CSeq)
	addFields(event.Fields, "dbg.rcseq", ed.RCSeq)
	addFields(event.Fields, "dbg.forked", ed.ForkedTS)
	addFields(event.Fields, "dbg.call_flags", ed.CFlags)
	addFields(event.Fields, "dbg.req_no", ed.Reqs)
	addFields(event.Fields, "dbg.repl_no", ed.Repls)
	addFields(event.Fields, "dbg.req_retr", ed.ReqsRetr)
	addFields(event.Fields, "dbg.repl_retr", ed.ReplsRetr)
	addFields(event.Fields, "dbg.last_method", ed.LastMethod)
	addFields(event.Fields, "dbg.last_status", ed.LastStatus)
	addFields(event.Fields, "dbg.msg_trace", ed.LastMsgs.String())

	if encFlags != 0 {
		if bt.validator != nil {
			// the precomputed validation code cand be used as long nonce is NOT used
			addFields(event.Fields, "encrypt", strconv.Itoa(int(encFlags))+"|"+bt.validator.Code())
		}
	} else {
		addFields(event.Fields, "encrypt", "0")
	}
	bt.client.Publish(event)
	bt.stats.Inc(bt.cnts.EvPub)
	//	logp.Info("Event sent")
}<|MERGE_RESOLUTION|>--- conflicted
+++ resolved
@@ -301,9 +301,6 @@
 	}
 	if len(bt.Config.EncryptionPassphrase) > 0 {
 		// generate encryption key from passphrase
-<<<<<<< HEAD
-		anonymization.GenerateKeyFromPassphraseAndCopy(bt.Config.EncryptionPassphrase, anonymization.EncryptionKeyLen, encKey[:])
-=======
 		pass := bt.Config.EncryptionPassphrase
 		if len(pass) >= len(ksPrefix) && strings.HasPrefix(pass, ksPrefix) {
 			// starts with the keystore prefix -> look for the pass in the
@@ -316,19 +313,6 @@
 		}
 		anonymization.GenerateKeyFromPassphraseAndCopy(pass,
 			anonymization.EncryptionKeyLen, encKey[:])
-		// key is authenticated only when it is generated from a passphrase
-		// generate authentication (HMAC) key from passphrase
-		anonymization.GenerateKeyFromPassphraseAndCopy(pass,
-			anonymization.AuthenticationKeyLen, authKey[:])
-		// validation code is the first 5 bytes of HMAC(SHA256) of random nonce; each thread needs its own validator!
-		if validator, err := anonymization.NewKeyValidator(crypto.SHA256,
-			authKey[:], 5 /*length*/, salt, anonymization.NonceNone,
-			false /*withNonce*/, true /*pre-allocated HMAC*/); err != nil {
-			return err
-		} else {
-			bt.validator = validator
-		}
->>>>>>> 542a99c8
 	} else {
 		cfgKey := bt.Config.EncryptionKey
 		if len(cfgKey) >= len(ksPrefix) && strings.HasPrefix(cfgKey, ksPrefix) {
