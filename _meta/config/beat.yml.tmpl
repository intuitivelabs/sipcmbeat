################### Sipcmbeat Configuration Example #########################

############################# Sipcmbeat ######################################

sipcmbeat:
  verbose: false
  # read packets from pcap files instead of the network
  pcap: ""
  # replay packets from pcap keeping recorded delays between packets
  # (at the recorded "speed").
  replay: false
  # minimum delay when replaying pcaps, valid only in pcap replay mode
  replay_min_delay: 275ms
  # maximum delay when replaying pcaps, valid only in pcap replay mode
  replay_max_delay: 0
  # scale factor for inter packet delay intervals (0 means disabled)
  replay_scale: 0
  # keep web server running after the pcap file was fully "replayed"
  run_forever: false
  # interface to capture packets from
  iface: ""
  # berkley packet filter for capture
  bpf: ""
  # port for the internal http server, 0 == disable
  http_port: 8080
  # listen address for the internal http server
  http_addr: "127.0.0.1"
  # tcp connections garbage collection interval
  tcp_gc_int: 20s
  tcp_reorder_timeout: 60s
  tcp_connection_timeout: 1800s
  max_blocked_timeout: 5s
  # how many events will be buffered
  event_buffer_size:  10240
<<<<<<< HEAD
  # list of event types that should be blacklisted : [ event1, event2...]
  # e.g.: [[msg-probe, other-failed, other-timeout, other-ok, parse-error]
  # blacklisted events will not be generated
  event_types_blst: ["msg-probe", "other-failed", "other-timeout", "other-ok", "parse-error"]
  # maximum tracked event rates
  evr_max_entries: 1048576
  # event rate max values list (if any exceeded the event will be blacklisted)
  # 0 disables a rate (e.g. for 2 rates: [20,240,0])
  evr_limits: [20,240,3600]
  # event rate time intervals for the corresponding limits and also intervals
  # on which the rates will be calculated (0 disables)
  evr_intervals: [1s,1m,1h]
  # report blacklisted events only if the number of "repetitions" is a multiple
  # of this value  and 2^k and n < evr_conseq_report_max
  # To disable exponential back-off for the blacklist re-reporting, set the
  # value to 0 or to evr_conseq_report_max.
  evr_conseq_report_min: 100
  # report blacklisted events only if the number of "repetitions" is a multiple
  # of this value (use 0 to disable)
  evr_conseq_report_max: 10000
  # event rate periodic GC interval
  evr_gc_interval: 10s
  # event rate old age: non-blst. entries idle for more then this value
  # will be GCed
  evr_gc_old_age: 300s
  # maximum runtime for each periodic GC run
  evr_gc_max_run_time: 1s
  # event rate periodic GC target: GC will stop if the number of
  # remaining entries is less then this value
  evr_gc_target: 10
  # extra REGISTER expiration delta for absorbing delayed re-REGISTERs
  reg_exp_delta: 30
  # ignore port number when comparing contacts (but not AORs)
  contact_ignore_port: false
=======
  reg_delta: 0
  contact_ignore_port: false
  # set the encryption passphares (default empty), from which the
  # encryption key will be derived.
  # e.g.:  encryption_passphrase: "foobar"
  # Note that only one of encryption_passphrase or encryption_key must be set.
  encryption_passphrase: ""
  # set encryption key (hex string, default empty)
  # e.g. encryption_key: "000102030405060708090a0b0c0d0e0f"
  # Note that only one of encryption_passphrase or encryption_key must be set.
  encryption_key: ""
  # turn on/off ip address encryption, default off
  # (requires a set encryption_passphrase or encryption_key)
  encrypt_ip_addresses: false
  # turn on/off URIs encryption, default off
  # (requires a set encryption_passphrase or encryption_key)
  encrypt_uris: false
  # turn on/off CallID encryption, default off
  # (requires a set encryption_passphrase or encryption_key)
  encrypt_call_ids: false
>>>>>>> f129dd44
<|MERGE_RESOLUTION|>--- conflicted
+++ resolved
@@ -32,7 +32,6 @@
   max_blocked_timeout: 5s
   # how many events will be buffered
   event_buffer_size:  10240
-<<<<<<< HEAD
   # list of event types that should be blacklisted : [ event1, event2...]
   # e.g.: [[msg-probe, other-failed, other-timeout, other-ok, parse-error]
   # blacklisted events will not be generated
@@ -67,9 +66,6 @@
   reg_exp_delta: 30
   # ignore port number when comparing contacts (but not AORs)
   contact_ignore_port: false
-=======
-  reg_delta: 0
-  contact_ignore_port: false
   # set the encryption passphares (default empty), from which the
   # encryption key will be derived.
   # e.g.:  encryption_passphrase: "foobar"
@@ -87,5 +83,4 @@
   encrypt_uris: false
   # turn on/off CallID encryption, default off
   # (requires a set encryption_passphrase or encryption_key)
-  encrypt_call_ids: false
->>>>>>> f129dd44
+  encrypt_call_ids: false